# Ignore private files
.vscode/
private/
Scripts/

# Testing images
Tests/Images/
Tests/Data/

# Python bytecode and cache
__pycache__/
**/__pycache__/
*.py[cod]

# Build artifacts
dist/
*.egg-info/
*.egg
<<<<<<< HEAD
.buildinfo
.buildinfo.bak
=======
source/
docs/

# Ignore Tests for the Paper
Tests/Paper/

>>>>>>> 1b00eaff

<|MERGE_RESOLUTION|>--- conflicted
+++ resolved
@@ -5,7 +5,6 @@
 
 # Testing images
 Tests/Images/
-Tests/Data/
 
 # Python bytecode and cache
 __pycache__/
@@ -13,18 +12,15 @@
 *.py[cod]
 
 # Build artifacts
+build/
 dist/
 *.egg-info/
 *.egg
-<<<<<<< HEAD
-.buildinfo
-.buildinfo.bak
-=======
 source/
 docs/
 
 # Ignore Tests for the Paper
 Tests/Paper/
 
->>>>>>> 1b00eaff
 
+
