--- conflicted
+++ resolved
@@ -4,11 +4,7 @@
 
 [project]
 name = "agroecometrics"
-<<<<<<< HEAD
-version = "0.1.0b1"
-=======
-version = "0.1.0a"
->>>>>>> 9cbafc21
+version = "0.1.0"
 description = "Agricultural ecology metrics and visualization tools."
 readme = "README.md"
 requires-python = ">=3.7"
