--- conflicted
+++ resolved
@@ -7,36 +7,22 @@
 import matplotlib.pyplot as plt
 
 
-<<<<<<< HEAD
-from agroecometrics import equations, settings
+from agroecometrics import equations
 
 # Gets the acutal labels of columns based on the user settings
-LABELS = settings.get_labels()
-=======
-from agroecometrics import equations
-
-# Gets the acutal labels of columns based on the user settings
->>>>>>> 1b00eaff
 
 
 ####    UTIL FUNCTIONS    ####
 
-<<<<<<< HEAD
-def check_png_filename(file_path: Path):
-=======
 def __check_png_filename(file_path: Path):
->>>>>>> 1b00eaff
     """
     Validates that the provided file path ends with '.png' and that the directory exists.
 
     Args:
         file_path: A Path object representing the output file path.
-<<<<<<< HEAD
-=======
 
     Returns:
         True if the file_path is a png file whose parent folder exists
->>>>>>> 1b00eaff
     
     Raises:
         TypeError: If file_path is not a Path object.
@@ -49,25 +35,14 @@
         raise ValueError("The filename must end with '.png'.")
     if file_path.parent and not file_path.parent.exists():
         raise FileNotFoundError(f"The directory '{file_path.parent}' does not exist.")
-<<<<<<< HEAD
-
-def save_plot(file_path: Path):
-=======
     return True
 
 def __save_plot(file_path: Path) -> Path:
->>>>>>> 1b00eaff
     """
     Prepares plot to be saved and saves it.
 
     Adds labels to plt figure if they exist, saves the plot to the given file_path, and
         closes the plt plot after saving
-<<<<<<< HEAD
-
-    Args:
-        file_path: A Path object representing the output file path.
-
-=======
 
     Args:
         file_path: A Path object representing the output file path.
@@ -75,18 +50,13 @@
     Returns:
         The resolved file path where the plot was saved
 
->>>>>>> 1b00eaff
     Raises:
         TypeError: If file_path is not a Path object.
         ValueError: If the file extension is not '.png'.
         FileNotFoundError: If the parent directory does not exist.
     """
     # Validate input parameters
-<<<<<<< HEAD
-    check_png_filename(file_path)
-=======
-    __check_png_filename(file_path)
->>>>>>> 1b00eaff
+    __check_png_filename(file_path)
     
     handles, labels = plt.gca().get_legend_handles_labels()
     if handles:  # Only add legend if there are labeled elements
@@ -99,15 +69,6 @@
 
 ####    AIR TEMPERATURE PLOTS    ####
 
-<<<<<<< HEAD
-def plot_air_temp(df: pd.DataFrame, T_pred: np.ndarray, file_path: Path):
-    """
-    Creates a plot of air temperature over the time
-
-    Args:
-        df: DataFrame with temperature data
-        T_pred: Predicted temperature array
-=======
 def plot_air_temp(
         air_temps: np.ndarray,
         predicted_temps: np.ndarray,
@@ -121,7 +82,6 @@
         air_temps: The actually air temperatures.
         predicted_temps: The predicted air temperatures.
         date_times: The datetime objects corresponding to the each actual and predicted temp.
->>>>>>> 1b00eaff
         file_path: A Path object representing the output file path.
 
     Returns: 
@@ -133,25 +93,6 @@
         FileNotFoundError: If the parent directory does not exist.
     """
     global LABELS
-<<<<<<< HEAD
-    
-    # Validate parameters
-    if LABELS['date_norm'] not in df.columns:
-        raise ValueError(f"Date column not found in df. Date column name currently set to {LABELS['date_norm']}")
-    if LABELS['temp_avg'] not in df.columns:
-        raise ValueError(f"Air Temperature column not found in df. Air Temperature column name is currently set to{LABELS['temp_avg']}")
-    check_png_filename(file_path)
-
-    # Plot actual vs predicted temperature
-    plt.figure(figsize=(8, 4))
-    plt.scatter(df[LABELS['date_norm']], df[LABELS["temp_avg"]], s=5, color="gray", label="Observed")
-    plt.plot(df[LABELS['date_norm']], T_pred, label="Predicted", color="tomato", linewidth=1)
-    plt.ylabel("Air temperature (Celsius)")
-    plt.xlabel("Date")
-    
-    save_plot(file_path)
-    return file_path.resolve()
-=======
     __check_png_filename(file_path)
 
     # Plot actual vs predicted temperature
@@ -162,19 +103,14 @@
     plt.xlabel("Date")
     
     return __save_plot(file_path)
->>>>>>> 1b00eaff
 
 
 ####    SOIL TEMPERATURE PLOTS    ####
 
-<<<<<<< HEAD
-def plot_yearly_soil_temp(soil_temp: np.ndarray, file_path: Path):
-=======
 def plot_yearly_soil_temp(
         soil_temp: np.ndarray,
         file_path: Path
     ) -> Path:
->>>>>>> 1b00eaff
     """
     Creates a plot of modeled soil temperature over a year's time
 
@@ -184,7 +120,6 @@
 
     Returns: 
         The filename where the plot was saved
-<<<<<<< HEAD
 
     Raises:
         TypeError: If file_path is not a Path object.
@@ -192,19 +127,8 @@
         FileNotFoundError: If the parent directory does not exist.
     """
     # Check Parmeters
-    check_png_filename(file_path)
-
-=======
-
-    Raises:
-        TypeError: If file_path is not a Path object.
-        ValueError: If the file extension is not '.png'.
-        FileNotFoundError: If the parent directory does not exist.
-    """
-    # Check Parmeters
-    __check_png_filename(file_path)
-
->>>>>>> 1b00eaff
+    __check_png_filename(file_path)
+
     # Create the soil temperature plot
     doy = np.arange(0,365)
     plt.figure()
@@ -212,16 +136,6 @@
     plt.ylabel("Surface Soil Temperature (Celsius)")
     plt.xlabel("Day of Year")
    
-<<<<<<< HEAD
-    save_plot(file_path)
-    return file_path.resolve()
-
-def plot_day_soil_temp(
-        soil_temp: np.ndarray,
-        depths: int,
-        file_path: Path,
-    ):
-=======
     return __save_plot(file_path)
 
 def plot_daily_soil_temp(
@@ -229,7 +143,6 @@
         soil_depths: int,
         file_path: Path,
     ) -> Path:
->>>>>>> 1b00eaff
     """
     Creates a plot of modeled soil temperature at a given depth
 
@@ -247,25 +160,6 @@
         FileNotFoundError: If the parent directory does not exist.
     """
     # Check Parameters
-<<<<<<< HEAD
-    check_png_filename(file_path)
-
-    # Create Plot
-    plt.figure()
-    plt.plot(soil_temp, -depths)
-    plt.ylabel("Soil temperature (Celsius)")
-    plt.xlabel("Soil Depth (Centimeters)")
-    
-    save_plot(file_path)
-    return file_path.resolve()
-
-def plot_3d_soil_temp(
-        doy_grid: np.ndarray,
-        z_grid: np.ndarray, 
-        t_grid: np.ndarray,
-        file_path: Path
-    ):
-=======
     __check_png_filename(file_path)
 
     # Create Plot
@@ -282,7 +176,6 @@
         temp_grid: np.ndarray,
         file_path: Path
     ) -> Path:
->>>>>>> 1b00eaff
     """
     Creates a 3d plot of soil temperature at different depths over the course of a year
 
@@ -304,24 +197,14 @@
         FileNotFoundError: If the parent directory does not exist.
     """
     # Check Parameters
-<<<<<<< HEAD
-    check_png_filename(file_path)
-=======
-    __check_png_filename(file_path)
->>>>>>> 1b00eaff
+    __check_png_filename(file_path)
 
     # Create Plot
     fig = plt.figure(figsize=(10, 6), dpi=80, constrained_layout=True) # 10 inch by 6 inch dpi = dots per inch
     ax = fig.add_subplot(111, projection="3d")
-<<<<<<< HEAD
-    surf = ax.plot_surface(doy_grid, z_grid, t_grid, cmap="viridis", antialiased=False)
-    fig.colorbar(surf, shrink=0.5, aspect=20)
-    frame = surf = ax.plot_wireframe(doy_grid, z_grid, t_grid, linewidth=0.5, color="k", alpha=0.5)
-=======
     surf = ax.plot_surface(doy_grid, depth_grid, temp_grid, cmap="viridis", antialiased=False)
     fig.colorbar(surf, shrink=0.5, aspect=20)
     frame = surf = ax.plot_wireframe(doy_grid, depth_grid, temp_grid, linewidth=0.5, color="k", alpha=0.5)
->>>>>>> 1b00eaff
 
     # Label x,y, and z axis
     ax.set_xlabel("Day of the year")
@@ -330,119 +213,8 @@
 
     # Set position of the 3D plot
     ax.view_init(elev=30, azim=35)
-<<<<<<< HEAD
-
-    save_plot(file_path)
-    return file_path.resolve()
-
-def plot_daily_soil_temp(
-        air_temp: np.ndarray,
-        pred_temp: np.ndarray,
-        depth: int,
-        file_path: Path,
-        soil_temp: Optional[np.ndarray] = None
-    ):
-    """
-    Creates a plot of air temperature and the predicted soil temperature on a particular date
-
-    Creates a plot showing the given air temperature and the predicted soil temperature
-        for the given depth. Optionally plots the actual soil temperature for comparision
-
-    Args:
-        air_temp: The air temperature collected every 5 minutes
-        pred_temp: The soil temperature prediction given in 5 minute intervals
-        depth: The depth that the soil temperature was predicted at
-        file_path: A Path object representing the output file path.
-        soil_temp: The collected soil temperature given in 5 minute intervals
-
-    Returns: 
-        The filename where the plot was saved
-
-    Raises:
-        TypeError: If file_path is not a Path object.
-        ValueError: If the file extension is not '.png' or if the needed label(s) isn't found in the df
-        FileNotFoundError: If the parent directory does not exist.
-    """    
-    # Validate input parameters
-    check_png_filename(file_path)
-    
-    # Generate time intervals
-    time_passed = np.arange(0, 1440, 5)
-    time = time_passed / 60 
-
-    # Create Plot
-    plt.figure(figsize=(8, 4))
-    plt.scatter(time, air_temp, s=5, color="gray", label="Air Temperatre")
-    plt.plot(time, pred_temp, label=f"Predicted: {depth}in", color="tomato", linewidth=1)
-
-    # Add Optional actual soil temperature
-    if soil_temp is not None:
-        plt.scatter(time, soil_temp, s=5, color="blue", label="Soil Temp 4in")
-
-    # Set labels
-    plt.ylabel("Temperature  (Celsius)")
-    plt.xlabel("Time (Hours)")
-    plt.xticks(ticks=[0, 6, 12, 18, 24], labels=["12 AM", "6 AM", "12 PM", "6 PM", "12 AM"])
-
-    
-    save_plot(file_path)
-    return file_path.resolve()
-
-def plot_3d_daily_soil_temp(
-        time_grid: np.ndarray,
-        depth_grid: np.ndarray,
-        temp_grid: np.ndarray,
-        file_path: Path,
-    ):
-    """
-    Creates a 3D plot of predicted soil temperature over the course of a single day at different depths.
-
-    Args:
-        time_grid: A 2D numpy array of shape (n_depths, n_times), where each value is time in minutes.
-        depth_grid: A 2D numpy array matching time_grid, where each value is the depth in cm.
-        temp_grid: A 2D numpy array of predicted soil temperatures (same shape as time_grid).
-        file_path: A Path object representing the output file path.
-
-    Returns:
-        The filename where the plot was saved
-
-    Raises:
-        TypeError: If file_path is not a Path object.
-        ValueError: If the file extension is not '.png' or if the needed label(s) isn't found in the df
-        FileNotFoundError: If the parent directory does not exist.
-    """
-    check_png_filename(file_path)
-
-    # Convert minutes to hours for plotting
-    hours_grid = time_grid / 60
-    depth_grid = -depth_grid  # Flip so depth increases downward
-
-    # Create figure and axis
-    fig = plt.figure(figsize=(10, 6), dpi=100, constrained_layout=True)
-    ax = fig.add_subplot(111, projection='3d')
-
-    # Surface plot
-    surf = ax.plot_surface(hours_grid, depth_grid, temp_grid, cmap="viridis", antialiased=False)
-    fig.colorbar(surf, shrink=0.5, aspect=20)
-
-    # Optional: wireframe overlay
-    ax.plot_wireframe(hours_grid, depth_grid, temp_grid, linewidth=0.5, color='k', alpha=0.3)
-
-    # Axis labels
-    ax.set_xlabel("Hour of Day")
-    ax.set_ylabel("Soil Depth [cm]")
-    ax.set_zlabel("Soil Temperature (°C)")
-
-    # Set viewing angle
-    ax.view_init(elev=30, azim=35)
-
-    # Save and return path
-    save_plot(file_path)
-    return file_path.resolve()
-=======
-
-    return __save_plot(file_path)
->>>>>>> 1b00eaff
+
+    return __save_plot(file_path)
 
 def plot_soil_temp_predictions(
         air_temp: np.ndarray,
@@ -479,9 +251,6 @@
     time_passed = np.arange(0, 1440, 5)
     time = time_passed / 60 
 
-<<<<<<< HEAD
-def plot_rainfall(df: pd.DataFrame, file_path: Path):
-=======
     # Create Plot
     plt.figure(figsize=(8, 4))
     plt.scatter(time, air_temp, s=5, color="gray", label="Air Temperature")
@@ -504,43 +273,10 @@
         temp_grid: np.ndarray,
         file_path: Path,
     ) -> Path:
->>>>>>> 1b00eaff
     """
     Creates a 3D plot of predicted soil temperature over the course of a single day at different depths.
 
     Args:
-<<<<<<< HEAD
-        df: DataFrame with cumulative rainfall and runoff
-        file_path: A Path object representing the output file path.
-
-    Returns: 
-        The filename where the plot was saved
-
-    Raises:
-        TypeError: If file_path is not a Path object.
-        ValueError: If the file extension is not '.png' or if the needed label(s) isn't found in the df
-        FileNotFoundError: If the parent directory does not exist.
-    """
-    global LABELS
-
-    # Check Parameters
-    if LABELS['date_norm'] not in df.columns:
-        raise ValueError(f"Date column not found in df. Date column name currently set to {LABELS['date_norm']}")
-    if LABELS['rain'] not in df.columns:
-        raise ValueError(f"{LABELS['rain']} not found in the df. Please run the rainfall model first.")
-    if LABELS['runoff'] not in df.columns:
-        raise ValueError(f"{LABELS['runoff']} not found in the df. Please run the rainfall model first.")
-    check_png_filename(file_path)
-
-    # Create plot with rain and runoff data
-    plt.figure(figsize=(6, 4))
-    plt.plot(df[LABELS['date_norm']], df[LABELS['rain']], color="navy", label="Rainfall")
-    plt.plot(df[LABELS['date_norm']], df[LABELS['runoff']], color="tomato", label="Runoff")
-    plt.ylabel("Rainfall or Runoff (mm)")
-
-    save_plot(file_path)
-    return file_path.resolve()
-=======
         time_grid: A 2D numpy array of shape (n_depths, n_times), where each value is time in minutes.
         depth_grid: A 2D numpy array matching time_grid, where each value is the depth in cm.
         temp_grid: A 2D numpy array of predicted soil temperatures (same shape as time_grid).
@@ -581,43 +317,22 @@
 
     # Save and return path
     return __save_plot(file_path)
->>>>>>> 1b00eaff
 
 
 ####    EVAPOTRANSPIRATION PLOTS    ####
 
 def plot_evapo_data(
-<<<<<<< HEAD
-        df: pd.DataFrame,
-        file_path: Path,
-        model_data: np.ndarray,
-        model_labels: list[str]
-    ):
-=======
         evapotranspiration: np.ndarray,
         date_times: np.ndarray,
         file_path: Path,
         model_label: str="EvapoTranspiration",
     ) -> Path:
->>>>>>> 1b00eaff
     """
     Creates a plot of different evapotraspiration data over time
 
     Creates a plot over time of the predicted evapotranspiration in mm/day.
       Creates labels and uses different colors for each of the models. 
       Creates a legend of the model names and colors.
-<<<<<<< HEAD
-
-    Args:
-        df: The DataFrame that the evapotranspiration models were run on.
-        file_path: A Path object representing the output file path.
-        model_data: Is a 2d numpy array of size len(model_labels) x #of days 
-        model_labels: Is a list of the names of the models used in model data.
-    
-    Returns: 
-        The filename where the plot was saved
-
-=======
 
     Args:
         evapotranspiration: The evapotranspiration (mm/day)
@@ -628,47 +343,23 @@
     Returns: 
         The filename where the plot was saved
 
->>>>>>> 1b00eaff
     Raises:
         TypeError: If file_path is not a Path object.
         ValueError: If the file extension is not '.png' or if the needed label(s) isn't found in the df
         FileNotFoundError: If the parent directory does not exist.
     """
-<<<<<<< HEAD
-    global LABELS
-
-    # Check Parameters
-    if len(model_data) != len(model_labels):
-        raise ValueError("You must provide the same number of model labels and model data")
-    if LABELS['date_norm'] not in df.columns:
-        raise ValueError(f"Date column not found in df. Date column name currently set to {LABELS['date_norm']}")
-    check_png_filename(file_path)
-=======
-    __check_png_filename(file_path)
->>>>>>> 1b00eaff
+    __check_png_filename(file_path)
 
 
     # Generates a new Plot
     plt.figure(figsize=(10,4))
 
-<<<<<<< HEAD
-    # Loop through and plot data from different models
-    for i in range(len(model_data)):
-        data = model_data[i]
-        data_label = model_labels[i]
-        plt.plot(df[LABELS['date_norm']], data, label=data_label)
-=======
     plt.plot(date_times, evapotranspiration, label=model_label)
->>>>>>> 1b00eaff
     
     # Adds plot label
     plt.ylabel("Evapotranspiration (mm/day)")
     plt.xlabel("Date")
     
-<<<<<<< HEAD
-    save_plot(file_path)
-    return file_path.resolve()
-=======
     return __save_plot(file_path)
 
 
@@ -704,30 +395,21 @@
     plt.ylabel("Rainfall or Runoff (mm)")
 
     return __save_plot(file_path)
->>>>>>> 1b00eaff
 
 
 ####    GROWING DEGREE DAYS PLOTS    ####
 
-<<<<<<< HEAD
-def plot_gdd(df: pd.DataFrame, file_path: Path):
-=======
 def plot_gdd(
         gdd: np.ndarray,
         date_times: np.ndarray,
         file_path: Path
     ) -> Path:
->>>>>>> 1b00eaff
     """
     Creates a plot of the Growing Degree Days that occured over each time segment in the data
 
     Args:
-<<<<<<< HEAD
-        df: The DataFrame that Growing Degree Days was calculated on.
-=======
         gdd: The Growing Degree Days that occured 
         date_times: The datetime objects corresponding to the each actual and predicted temp.
->>>>>>> 1b00eaff
         file_path: A Path object representing the output file path.
 
     Returns:
@@ -738,29 +420,6 @@
         ValueError: If the file extension is not '.png' or if the needed label(s) isn't found in the df
         FileNotFoundError: If the parent directory does not exist.
     """
-<<<<<<< HEAD
-    global LABELS
-    # Check Parameters
-    if LABELS['gdd'] not in df.columns:
-        raise ValueError(f"{LABELS['gdd']} was not found in the df. Please run the growing degree days model first")
-    if LABELS['date_norm'] not in df.columns:
-        raise ValueError(f"Date column not found in df. Date column name currently set to {LABELS['date_norm']}")
-    check_png_filename(file_path)
-
-    # Extract GDD data
-    gdd_data = df[LABELS['gdd']]
-
-    # Create plot
-    plt.figure(figsize=(6, 4))
-    plt.plot(df[LABELS["date_norm"]], gdd_data)
-    plt.xlabel("Date")
-    plt.ylabel(f'Growing degree days {chr(176)}C-d)')
-
-    save_plot(file_path)
-    return file_path.resolve()
-    
-def plot_gdd_sum(df: pd.DataFrame, file_path: Path):
-=======
     __check_png_filename(file_path)
 
     # Create plot
@@ -776,17 +435,12 @@
         date_times: np.ndarray,
         file_path: Path
     ) -> Path:
->>>>>>> 1b00eaff
     """
     Creates a plot of the Cumulative Growing Degree Days that occured over the data
 
     Args:
-<<<<<<< HEAD
-        df: The DataFrame that Growing Degree Days was calculated on.
-=======
         gdd_sum: The cummulative Growing Degree Days that have occured since the start of the data.
         date_times: The datetime objects corresponding to the each actual and predicted temp.
->>>>>>> 1b00eaff
         file_path: A Path object representing the output file path.
 
     Returns:
@@ -797,38 +451,6 @@
         ValueError: If the file extension is not '.png' or if the needed label isn't found in the df
         FileNotFoundError: If the parent directory does not exist.
     """
-<<<<<<< HEAD
-    global LABELS
-
-    # Check parameters
-    if LABELS['gdd_sum'] not in df.columns:
-        raise ValueError(f"{LABELS['gdd_sum']} was not found in the df. Please run the growing degree days ")
-    if LABELS['date_norm'] not in df.columns:
-        raise ValueError(f"Date column not found in df. Date column name currently set to {LABELS['date_norm']}")
-    check_png_filename(file_path)
-
-    # Extract GDD data
-    gdd_sum_data = df[LABELS['gdd_sum']]
-
-    # Create plot
-    plt.figure(figsize=(6,2))
-    plt.plot(df[LABELS['date_norm']], gdd_sum_data)
-    plt.xlabel("Date")
-    plt.ylabel(f'Growing degree days sum {chr(176)}C-d)')
-
-    save_plot(file_path)
-    return file_path.resolve()
-    
-####    PHOTOPERIOD PLOTS    ####
-
-def plot_yearly_photoperiod(latitude: float, file_path: Path):
-    """
-    Creates a plot of the photoperiod at a specified latitude over a year's time
-
-    Args:
-        latitude: Latitude in decimal degress. Where the northern hemisphere is 
-            positive and the southern hemisphere is negative
-=======
     __check_png_filename(file_path)
 
     # Create plot
@@ -849,54 +471,32 @@
     Args:
         latitude: Latitude in decimal degress. Where the northern hemisphere is .
             positive and the southern hemisphere is negative.
->>>>>>> 1b00eaff
-        file_path: A Path object representing the output file path.
-
-    Returns:
-        The filename where the plot was saved
-
-    Raises:
-        TypeError: If file_path is not a Path object.
-        ValueError: If the file extension is not '.png'.
-        FileNotFoundError: If the parent directory does not exist.
-    """
-<<<<<<< HEAD
-    global LABELS
-
+        file_path: A Path object representing the output file path.
+
+    Returns:
+        The filename where the plot was saved
+
+    Raises:
+        TypeError: If file_path is not a Path object.
+        ValueError: If the file extension is not '.png'.
+        FileNotFoundError: If the parent directory does not exist.
+    """
     # Check Parameters
-    check_png_filename(file_path)
-
-=======
-    # Check Parameters
-    __check_png_filename(file_path)
->>>>>>> 1b00eaff
+    __check_png_filename(file_path)
 
     # Set up plot with Title and axes
     doy = np.arange(0,366)
     plt.figure(figsize=(6,4))
-<<<<<<< HEAD
-    plt.title('Latitude:' + str(latitude))
-=======
     plt.title('Latitude:' + str(lat))
->>>>>>> 1b00eaff
     plt.xlabel('Day of the year', size=14)
     plt.ylabel('Photoperiod (hours per day)', size=14)
 
     # Calulate photoperiods and adds them to the plot
-<<<<<<< HEAD
-    photoperiods, __, __, __, __, __ = equations.photoperiod_at_latitude(latitude, doy)
+    photoperiods, __, __, __, __, __ = equations.photoperiod_at_lat(lat, doy)
 
     plt.plot(doy, photoperiods, color='k')
 
-    save_plot(file_path)
-    return file_path.resolve()
-=======
-    photoperiods, __, __, __, __, __ = equations.photoperiod_at_lat(lat, doy)
-
-    plt.plot(doy, photoperiods, color='k')
-
-    return __save_plot(file_path)
->>>>>>> 1b00eaff
+    return __save_plot(file_path)
 
 def plot_daily_photoperiod(doys: np.ndarray, file_path: Path):
     """
@@ -914,15 +514,8 @@
         ValueError: If the file extension is not '.png'.
         FileNotFoundError: If the parent directory does not exist.
     """
-<<<<<<< HEAD
-    global LABELS
-
     # Check Parameters
-    check_png_filename(file_path)
-=======
-    # Check Parameters
-    __check_png_filename(file_path)
->>>>>>> 1b00eaff
+    __check_png_filename(file_path)
 
     # Set up plot with Title and axes
     plt.figure(figsize=(6,4))
@@ -937,15 +530,10 @@
         photoperiod, *_ = equations.photoperiod_on_day(latitudes, doy)
         plt.plot(latitudes, photoperiod, label=f'DOY {doy}')
     
-<<<<<<< HEAD
-    save_plot(file_path)
-    return file_path.resolve()
-=======
-    return __save_plot(file_path)
->>>>>>> 1b00eaff
-
-
-
-
-
-
+    return __save_plot(file_path)
+
+
+
+
+
+
