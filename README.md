# AgroEcoMetrics

AgroEcoMetrics is a useful tool for manipulating agricultural and Ecological data

Source code:    ([https://github.com/wiscbicklab/AgroEcoMetrics](https://github.com/wiscbicklab/AgroEcoMetrics))

Bug reports:    ([https://github.com/wiscbicklab/AgroEcoMetrics/issues](https://github.com/wiscbicklab/AgroEcoMetrics/issues))

Documentation:  ([https://wiscbicklab.github.io/AgroEcoMetrics/](https://wiscbicklab.github.io/AgroEcoMetrics/))

It provides:

- Methods for calulating agricultural and ecological data
- Methods for manipulating and cleaning agriculture and ecological data
- Methods for visualizing agricultural and ecological data

## Submodules Overview

### `agroecometrics.data`

Provides utilities for loading, cleaning, interpolating, manipulating, and saving agricultural datasets. Includes functions to:

- Check CSV file validity
- Load and filter data by date range
- Interpolate missing data
- Save processed DataFrames
- Match date times between numpy arrays
- Get a pandas DataFrame as a dictionary

### `agroecometrics.equations`

Contains models and equations for ecological and agricultural analysis, including:

- **TEMPERATURE MODELS**: Soil and Air Temperature Prediction Models.
- **Evapotranspiration Models**: Dalton, Penman, Hargreaves, etc.
- **Crop Models**: Calculate Growing Degree Days (GDD)
<<<<<<< HEAD
- **Photoperiod Models**: Photoperiod Predictions.
- **Water Movement Models**: Infiltration and hydraulic conductivity
=======
- **Even More**: Provides even more useful agronometric data tools
>>>>>>> 9cbafc21

### `agroecometrics.visualizations`

Provides methods for creating plots from the calulations made in equations.

- Air Temperature plots
<<<<<<< HEAD
- Soil temperature plots and 3d mesh graphs
- Rainfall and runoff plot
- Growing degree day plots
- Photoperiod prediction plots
=======
- Soil Temperature plots and 3d mesh graphs
- Growing Degree Day Plots
- Photoperiod Prediction plots

>>>>>>> 9cbafc21

## Getting Started

### Installation

Install via pip:

```bash
pip install AgroEcoMetrics
```

### Quick Example

```python
from pathlib import Path
from agroecometrics as AEM
import pandas as pd

# Load your data
data_path = Path("**your_weather_data.csv**")
image_path = Path("**your_saved_plot.png**")
df = AEM.data.load_data_csv(data_path, "**date_time_col_name**", start_date='2024-01-01', end_date='2024-12-31')

# Create a Graph of air temperature on a particular day
date_times = df["**date_time_col_name**"]
avg_air_temp = df['**avg_air_temp_col_name**']
air_temp_pred = AEM.equations.model_air_temp(avg_air_temp)
AEM.visualizations.plot_air_temp(avg_air_temp, air_temp_pred, date_times, image_path)
```

This script loads weather data filtered to only 2024, creates an air temperature models from the data, and saves a plot of the predicted temperatures from the model against the actual temperatures.
<|MERGE_RESOLUTION|>--- conflicted
+++ resolved
@@ -34,29 +34,17 @@
 - **TEMPERATURE MODELS**: Soil and Air Temperature Prediction Models.
 - **Evapotranspiration Models**: Dalton, Penman, Hargreaves, etc.
 - **Crop Models**: Calculate Growing Degree Days (GDD)
-<<<<<<< HEAD
-- **Photoperiod Models**: Photoperiod Predictions.
-- **Water Movement Models**: Infiltration and hydraulic conductivity
-=======
 - **Even More**: Provides even more useful agronometric data tools
->>>>>>> 9cbafc21
 
 ### `agroecometrics.visualizations`
 
 Provides methods for creating plots from the calulations made in equations.
 
 - Air Temperature plots
-<<<<<<< HEAD
-- Soil temperature plots and 3d mesh graphs
-- Rainfall and runoff plot
-- Growing degree day plots
-- Photoperiod prediction plots
-=======
 - Soil Temperature plots and 3d mesh graphs
 - Growing Degree Day Plots
 - Photoperiod Prediction plots
 
->>>>>>> 9cbafc21
 
 ## Getting Started
 
